import datetime as dt
import logging
import math

import gnuradio as gr
import gnuradio.analog
import gnuradio.blocks
import gnuradio.digital
import gnuradio.fft
import gnuradio.filter
import gnuradio.gr

import numpy as np
import scipy as sp
import scipy.signal

from sats_receiver import utils


class Decoder(gr.gr.hier_block2):
    def __init__(self, name, samp_rate, out_dir):
        super(Decoder, self).__init__(
            name,
            gr.gr.io_signature(1, 1, gr.gr.sizeof_gr_complex),
            gr.gr.io_signature(0, 0, 0)
        )

        self.samp_rate = samp_rate
        self.out_dir = out_dir
        self.tmp_file = out_dir / ('_'.join(name.lower().split()) + '.tmp')

    def start(self):
        self.tmp_file = self.out_dir / ('_'.join([dt.datetime.now().strftime('%Y%m%d%H%M%S'),
                                                  *self.name().lower().split()]) + '.tmp')

    def finalize(self, sat_name, executor):
        pass


class RawDecoder(Decoder):
    def __init__(self, samp_rate, out_dir):
        super(RawDecoder, self).__init__('Raw Decoder', samp_rate, out_dir)

        self.ctf = gr.blocks.complex_to_float(1)
        self.wav_sink = gr.blocks.wavfile_sink(
            str(self.tmp_file),
            2,
            samp_rate,
            gr.blocks.FORMAT_WAV,
            gr.blocks.FORMAT_FLOAT,
            False
        )
        self.wav_sink.close()
        self.tmp_file.unlink(True)

        self.connect(self, self.ctf, self.wav_sink)
        self.connect((self.ctf, 1), (self.wav_sink, 1))

    def start(self):
        super(RawDecoder, self).start()

        self.wav_sink.open(str(self.tmp_file))

    def finalize(self, sat_name, executor):
        self.wav_sink.close()
        if self.tmp_file.exists():
            return self.tmp_file.rename(self.out_dir / dt.datetime.fromtimestamp(self.tmp_file.stat().st_mtime).strftime('%Y-%m-%d_%H-%M-%S_RAW.wav'))


class AptDecoder(Decoder):
    APT_CARRIER_FREQ = 2400
    APT_FINAL_RATE = 4160
    APT_IMG_WIDTH = 2080
    APT_SYNC_A = '000011001100110011001100110011000000000'
    APT_SYNC_B = '000011100111001110011100111001110011100'

    def __init__(self, samp_rate, out_dir):
        name = 'APT Decoder'
        super(AptDecoder, self).__init__(name, samp_rate, out_dir)

        self.corr_file = out_dir / ('_'.join(name.lower().split()) + '.corr')
        self.peaks_file = out_dir / ('_'.join(name.lower().split()) + '.peaks')

        self.work_rate = work_rate = self.APT_IMG_WIDTH * 2 * 4

        resamp_gcd = math.gcd(samp_rate, work_rate)
        sync_a, sync_b = self._generate_sync_frame()

        self.frs = gr.blocks.rotator_cc(2 * math.pi * -self.APT_CARRIER_FREQ / samp_rate)
        self.rsp = gr.filter.rational_resampler_ccc(
            interpolation=work_rate // resamp_gcd,
            decimation=samp_rate // resamp_gcd,
            taps=[],
            fractional_bw=0,
        )

        tofilter_freq = 2080
        lp_gcd = math.gcd(work_rate, tofilter_freq)

        self.lpf = gr.filter.fir_filter_ccf(
            1,
            gr.filter.firdes.low_pass(
                gain=1,
                sampling_freq=work_rate / lp_gcd,
                cutoff_freq=tofilter_freq / lp_gcd,
                transition_width=0.1,
                window=gr.fft.window.WIN_HAMMING,
                param=6.76,
            )
        )
        self.ctm = gr.blocks.complex_to_mag()
        self.ftc = gr.blocks.float_to_complex()
        # self.dc_rem = gr.blocks.correctiq()
        self.correllator = gr.digital.corr_est_cc(
            symbols=sync_a,
            sps=1,
            mark_delay=1,
            threshold=0.9,
            threshold_method=gr.digital.THRESHOLD_ABSOLUTE,
        )
        self.ctf_out = gr.blocks.complex_to_float()
        self.ctf_corr = gr.blocks.complex_to_float()

        self.out_file_sink = gr.blocks.file_sink(gr.gr.sizeof_float, str(self.tmp_file), False)
        self.out_file_sink.close()
        self.tmp_file.unlink(True)

        self.out_corr_sink = gr.blocks.file_sink(gr.gr.sizeof_float, str(self.corr_file), False)
        self.out_corr_sink.close()
        self.corr_file.unlink(True)

        self.peak_detector = gr.blocks.peak_detector2_fb(
            threshold_factor_rise=7,
            look_ahead=self.APT_IMG_WIDTH * work_rate // self.APT_FINAL_RATE,
            alpha=0.001,
        )
        self.out_peaks_sink = gr.blocks.file_sink(gr.gr.sizeof_char, str(self.peaks_file), False)
        self.out_peaks_sink.close()
        self.peaks_file.unlink(True)

        self.connect(
            self,
            self.frs,
            self.rsp,
            self.lpf,
            self.ctm,
            self.ftc,
            # self.dc_rem,
            self.correllator,
            self.ctf_out,
            self.out_file_sink,
        )
        self.connect(
            (self.correllator, 1),
            self.ctf_corr,
            self.out_corr_sink,
        )
        self.connect(
            self.ctf_corr,
            self.peak_detector,
            self.out_peaks_sink,
        )

    def start(self):
        super(AptDecoder, self).start()
        self.corr_file = self.out_dir / ('_'.join([dt.datetime.now().strftime('%Y%m%d%H%M%S'),
                                                   *self.name().lower().split()]) + '.corr.tmp')
        self.peaks_file = self.out_dir / ('_'.join([dt.datetime.now().strftime('%Y%m%d%H%M%S'),
                                                    *self.name().lower().split()]) + '.peaks.tmp')

        self.out_file_sink.open(str(self.tmp_file))
        self.out_file_sink.set_unbuffered(False)

        self.out_corr_sink.open(str(self.corr_file))
        self.out_corr_sink.set_unbuffered(False)

        self.out_peaks_sink.open(str(self.peaks_file))
        self.out_peaks_sink.set_unbuffered(False)

    def finalize(self, sat_name, executor):
        self.out_file_sink.close()
        self.out_corr_sink.close()
        self.out_peaks_sink.close()

        for p in self.tmp_file, self.corr_file, self.peaks_file:
            if not p.exists():
                logging.warning('AptDecoder: %s: missing components `%s`', sat_name, p)
                self.tmp_file.unlink(True)
                self.corr_file.unlink(True)
                self.peaks_file.unlink(True)
                return

        executor.execute(self._finalize, sat_name, self.tmp_file, self.corr_file, self.peaks_file,
                         self.out_dir, self.work_rate)

    @staticmethod
    def _finalize(sat_name, tmp_file, corr_file, peaks_file, out_dir, work_rate):
        logging.debug('AptDecoder: %s: finalizing...', sat_name)
        try:
            start_pos, end_pos, data, peaks_idx = AptDecoder._prepare_data(tmp_file, corr_file, peaks_file)
            peaks = [peaks_idx[0]]
            if not data.size or peaks_idx.size < 5:
                raise IndexError
        except IndexError:
            logging.error('AptDecoder: %s: invalid received data', sat_name)
            tmp_file.unlink(True)
            corr_file.unlink(True)
            peaks_file.unlink(True)
            return

        samples_per_work_row = AptDecoder.APT_IMG_WIDTH * work_rate // AptDecoder.APT_FINAL_RATE
        decim_factor = work_rate // AptDecoder.APT_FINAL_RATE
        dev = 0.02
        dist_dev = int(samples_per_work_row * dev)
        dist_min = samples_per_work_row - dist_dev
        dist_max = samples_per_work_row + dist_dev

        logging.debug('AptDecoder: %s: syncing...', sat_name)
        it = iter(range(1, peaks_idx.size))
        for i in it:
            prev = peaks_idx[i - 1]
            cur = peaks_idx[i]
            d = cur - prev

            if d < dist_min or d > dist_max:
                i_ = i
                for i_ in it:
                    prev_ = peaks_idx[i_ - 1]
                    cur_ = peaks_idx[i_]
                    k_ = prev_ - prev
                    d_ = cur_ - prev_

                    if dist_min < d_ < dist_max:
                        for j in range(1, round(k_ / samples_per_work_row)):
                            peaks.append(prev + samples_per_work_row * j)

                        k_ = prev_ - peaks[-1]
                        if dist_min < k_ < dist_max or k_ > dist_dev:
                            peaks.append(prev_)
                        else:
                            peaks[-1] = prev_

                        peaks.append(cur_)
                        break

                else:
                    prev_ = peaks_idx[i_ - 1]
                    cur_ = peaks_idx[i_]
                    d_ = cur_ - prev_

                    m = round(d_ / samples_per_work_row)
                    if dist_min * m < d_ < dist_max * m:
                        m += 1

                    for j in range(1, m):
                        peaks.append(prev_ + samples_per_work_row * j)

            else:
                peaks.append(cur)

<<<<<<< HEAD
        result = np.full((len(peaks), samples_per_work_row), np.nan, dtype=np.float)
=======
        result = np.full((len(peaks), samples_per_work_row), np.nan, dtype=np.float32)
>>>>>>> b6b5522a
        without_last = err = 0
        tail_correct = end_pos

        for idx, i in enumerate(peaks):
            try:
                x = data[i:peaks[idx + 1]]
            except IndexError:
                z = data.size - i
                if z < dist_min:
                    tail_correct += z
                    without_last = 1
                    break

                x = data[i:i + samples_per_work_row]

            try:
                x = sp.signal.resample(x, samples_per_work_row)
            except ValueError as e:
                if not err:
                    logging.debug('AptDecoder: %s: error on line resample: %s', sat_name, e)
                    err = 1
                continue

            result[idx] = x

        z = np.argmax(np.isnan(result).all(axis=1))
        if not z:
            z = result.shape[0]

        result = result[0:z - without_last, decim_factor // 2::decim_factor]

        tail_correct /= work_rate
        end_time = dt.datetime.fromtimestamp(tmp_file.stat().st_mtime - tail_correct)

        tmp_file.write_bytes(result.tobytes())
        res_fn = tmp_file.rename(out_dir / end_time.strftime('%Y-%m-%d_%H-%M-%S.apt'))

        corr_file.unlink(True)
        peaks_file.unlink(True)

        logging.debug('AptDecoder: %s: finish: %s (%s)', sat_name, res_fn, utils.numdisp(result.size * result.itemsize))

    def _generate_sync_frame(self) -> tuple[np.array, np.array]:
        if self.work_rate % self.APT_FINAL_RATE:
            raise ValueError('work_rate is not multiple of final_rate')

        pix_width = self.work_rate // self.APT_FINAL_RATE

        sync_a = np.array([*map(float, self.APT_SYNC_A)], dtype=np.float32).repeat(pix_width) * 2 - 1
        sync_b = np.array([*map(float, self.APT_SYNC_B)], dtype=np.float32).repeat(pix_width) * 2 - 1

        return sync_a, sync_b

    @staticmethod
    def _prepare_data(dataf, corrf, peaksf) -> tuple[int, int, np.ndarray, np.ndarray]:
        data: np.ndarray = np.fromfile(dataf, dtype=np.float32)
        corrs: np.ndarray = np.fromfile(corrf, dtype=np.float32)
        peaks: np.ndarray = np.fromfile(peaksf, dtype=np.byte)

        x = np.flatnonzero(corrs > (np.max(corrs[np.flatnonzero(peaks)]) * 0.4))
        start_pos, end_pos = x[0], x[-1]

        return start_pos, end_pos, data[start_pos:end_pos], np.flatnonzero(peaks[start_pos:end_pos])


class RawStreamDecoder(Decoder):
    def __init__(self, samp_rate, out_dir, name='RAW Stream Decoder'):
        super(RawStreamDecoder, self).__init__(name, samp_rate, out_dir)

        self.ctf = gr.blocks.complex_to_float(1)
        self.rail = gr.analog.rail_ff(-1, 1)
        self.ftch = gr.blocks.float_to_char(1, 127)
        # self.fts = gr.blocks.float_to_short(1, 32767)
        # self.stch = gr.blocks.short_to_char(1)

        self.out_file_sink = gr.blocks.file_sink(gr.gr.sizeof_char, str(self.tmp_file), False)
        self.out_file_sink.close()
        self.tmp_file.unlink(True)

        self.connect(
            self,
            self.ctf,
            self.rail,
            self.ftch,
            self.out_file_sink,
        )

    def start(self):
        super(RawStreamDecoder, self).start()

        self.out_file_sink.open(str(self.tmp_file))
        self.out_file_sink.set_unbuffered(False)

    def finalize(self, sat_name, executor):
        self.out_file_sink.close()
        if self.tmp_file.exists():
            return self.tmp_file.rename(self.out_dir / dt.datetime.fromtimestamp(self.tmp_file.stat().st_mtime).strftime('%Y-%m-%d_%H-%M-%S.s'))


class LrptDecoder(RawStreamDecoder):
    def __init__(self, samp_rate, out_dir):
        super(LrptDecoder, self).__init__(samp_rate, out_dir, name='LRPT Decoder')

    def start(self):
        super(LrptDecoder, self).start()

    def finalize(self, sat_name, executor):
        sf = super(LrptDecoder, self).finalize(sat_name, executor)<|MERGE_RESOLUTION|>--- conflicted
+++ resolved
@@ -258,11 +258,8 @@
             else:
                 peaks.append(cur)
 
-<<<<<<< HEAD
-        result = np.full((len(peaks), samples_per_work_row), np.nan, dtype=np.float)
-=======
         result = np.full((len(peaks), samples_per_work_row), np.nan, dtype=np.float32)
->>>>>>> b6b5522a
+
         without_last = err = 0
         tail_correct = end_pos
 
